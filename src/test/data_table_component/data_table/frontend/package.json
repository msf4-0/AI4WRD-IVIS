{
  "name": "data-table",
  "version": "0.1.0",
  "private": true,
  "dependencies": {
    "@material-ui/core": "^4.12.3",
    "@material-ui/data-grid": "^4.0.0-alpha.36",
    "@material-ui/icons": "^4.11.2",
    "@material-ui/lab": "^4.0.0-alpha.60",
    "@testing-library/jest-dom": "^5.14.1",
    "@testing-library/react": "^12.0.0",
    "@testing-library/user-event": "^13.2.1",
    "@types/jest": "^26.0.24",
<<<<<<< HEAD
    "@types/node": "^16.4.10",
    "@types/react": "^17.0.16",
=======
    "@types/node": "^16.4.13",
    "@types/react": "^17.0.15",
>>>>>>> c0fbcec0
    "@types/react-dom": "^17.0.9",
    "clsx": "^1.1.1",
    "prop-types": "^15.7.2",
    "react": "^17.0.2",
    "react-dom": "^17.0.2",
    "react-scripts": "4.0.3",
    "streamlit-component-lib": "^1.2.0",
    "typescript": "~4.3.5"
  },
  "scripts": {
    "start": "react-scripts start",
    "build": "react-scripts build",
    "test": "react-scripts test",
    "eject": "react-scripts eject"
  },
  "eslintConfig": {
    "extends": "react-app"
  },
  "browserslist": {
    "production": [
      ">0.2%",
      "not dead",
      "not op_mini all"
    ],
    "development": [
      "last 1 chrome version",
      "last 1 firefox version",
      "last 1 safari version"
    ]
  },
  "homepage": "."
}<|MERGE_RESOLUTION|>--- conflicted
+++ resolved
@@ -11,13 +11,13 @@
     "@testing-library/react": "^12.0.0",
     "@testing-library/user-event": "^13.2.1",
     "@types/jest": "^26.0.24",
-<<<<<<< HEAD
-    "@types/node": "^16.4.10",
+
+
     "@types/react": "^17.0.16",
-=======
+
     "@types/node": "^16.4.13",
-    "@types/react": "^17.0.15",
->>>>>>> c0fbcec0
+   
+
     "@types/react-dom": "^17.0.9",
     "clsx": "^1.1.1",
     "prop-types": "^15.7.2",
