--- conflicted
+++ resolved
@@ -12,13 +12,13 @@
     "@testing-library/react": "^12.0.0",
     "@testing-library/user-event": "^13.2.1",
     "@types/jest": "^26.0.24",
-<<<<<<< HEAD
-    "@types/node": "^16.4.13",
+
+
     "@types/react": "^17.0.17",
-=======
+
     "@types/node": "^16.6.0",
-    "@types/react": "^17.0.16",
->>>>>>> 0a0068a3
+    
+
     "@types/react-dom": "^17.0.9",
     "clsx": "^1.1.1",
     "prop-types": "^15.7.2",
