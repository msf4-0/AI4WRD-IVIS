{
  "name": "data-table-test",
  "version": "1.0.0-alpha.1",
  "private": true,
  "dependencies": {
    "@material-ui/core": "^4.12.3",
    "@material-ui/data-grid": "^4.0.0-alpha.36",
    "@material-ui/icons": "^4.11.2",
    "@material-ui/lab": "^4.0.0-alpha.60",
    "@material-ui/x-license": "^4.0.0-alpha.36",
    "@testing-library/jest-dom": "^5.14.1",
    "@testing-library/react": "^12.0.0",
    "@testing-library/user-event": "^13.2.1",
<<<<<<< HEAD
    "@types/jest": "^27.0.0",
    "@types/node": "^16.4.13",
    "@types/react": "^17.0.16",
=======
    "@types/jest": "^26.0.24",


    "@types/react": "^17.0.17",

    "@types/node": "^16.6.0",
    

>>>>>>> 55fc9456
    "@types/react-dom": "^17.0.9",
    "clsx": "^1.1.1",
    "prop-types": "^15.7.2",
    "react": "^17.0.2",
    "react-dom": "^17.0.2",
    "react-scripts": "4.0.3",
    "streamlit-component-lib": "^1.2.0",
    "typescript": "~4.3.5"
  },
  "scripts": {
    "start": "react-scripts start",
    "build": "react-scripts build",
    "test": "react-scripts test",
    "eject": "react-scripts eject"
  },
  "eslintConfig": {
    "extends": "react-app"
  },
  "browserslist": {
    "production": [
      ">0.2%",
      "not dead",
      "not op_mini all"
    ],
    "development": [
      "last 1 chrome version",
      "last 1 firefox version",
      "last 1 safari version"
    ]
  },
  "homepage": "."
}<|MERGE_RESOLUTION|>--- conflicted
+++ resolved
@@ -11,12 +11,9 @@
     "@testing-library/jest-dom": "^5.14.1",
     "@testing-library/react": "^12.0.0",
     "@testing-library/user-event": "^13.2.1",
-<<<<<<< HEAD
+
     "@types/jest": "^27.0.0",
-    "@types/node": "^16.4.13",
-    "@types/react": "^17.0.16",
-=======
-    "@types/jest": "^26.0.24",
+
 
 
     "@types/react": "^17.0.17",
@@ -24,7 +21,7 @@
     "@types/node": "^16.6.0",
     
 
->>>>>>> 55fc9456
+
     "@types/react-dom": "^17.0.9",
     "clsx": "^1.1.1",
     "prop-types": "^15.7.2",
