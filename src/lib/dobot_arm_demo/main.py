from collections import Counter
from typing import Any, Dict, List, Tuple
from pathlib import Path
import sys
import json
from enum import IntEnum

from paho.mqtt.client import Client

if __name__ == '__main__':
    from dobot_api import dobot_api_dashboard, dobot_api_feedback, MyType
else:
    from .dobot_api import dobot_api_dashboard, dobot_api_feedback, MyType

from threading import Thread
import numpy as np
from time import sleep

SRC = Path(__file__).resolve().parents[2]  # ROOT folder -> ./src
LIB_PATH = SRC / "lib"
if str(LIB_PATH) not in sys.path:
    sys.path.insert(0, str(LIB_PATH))  # ./lib

from core.utils.log import logger
from deployment.utils import MQTTConfig, get_mqtt_client


class DobotTask(IntEnum):
    Box = 0
    P2_143 = 1
    DEBUG = 2
    P2_140 = 3


# view -> (label, required_number_of_the_label)
BOX_VIEW_LABELS: Dict[str, List[Tuple[str, int]]] = {
    'top': [('hexagon', 3)],
    'back': [('Rectangle', 1)],
    'right': [('circle', 2)],
    'front': [('omron-sticker', 1)],
    'left': [('Triangle', 2)],
}

# machine part P2/143
P2_143_VIEW_LABELS: Dict[str, List[Tuple[str, int]]] = {
    'top': [('date', 1), ('white dot', 1)],
    'top left': [('top weld', 1)],
    'top right': [('top weld', 1)],
    'left': [('left weld', 1)],
    'right': [('right weld', 1)],
}

DEBUG_VIEW_LABELS: Dict[str, List[Tuple[str, int]]] = {
    'top': [('raccoon', 1)],
    'top left': [('raccoon', 1)],
    'top right': [('raccoon', 1)],
    'left': [('raccoon', 1)],
    'right': [('raccoon', 1)],
    'back': [('raccoon', 1)],
    'front': [('raccoon', 1)]
}

# machine part P2/140
P2_140_VIEW_LABELS: Dict[str, List[Tuple[str, int]]] = {
    'top': [('date', 1), ('white dot', 1), ('bolt', 1)],
    'left': [('left weld', 1)],
    'back': [('back weld', 1)],
    'right': [('stud', 1)],
    'front': [('front weld', 1)],
}


def get_labels_message(label_cnt_dict: Dict[str, List[Tuple[str, int]]],
                       view: str) -> str:
    """Returns the labels and view message in the correct JSON format"""
    if view == 'end':
        return json.dumps({'view': view})

    curr_labels = []
    for label, cnt in label_cnt_dict[view]:
        curr_labels.extend([label for _ in range(cnt)])
    msg = {'labels': curr_labels, 'view': view}
    return json.dumps(msg)


def check_result_labels(results: List[Dict[str, Any]], required_label_cnts: List[Tuple[str, int]],
                        check_subset: bool = True) -> bool:
    """
    ! DEPRECATED. Use `Deployment.check_labels()` instead.

    Check the object detection `results` to see whether all `required_label_cnts`
    are found in the `results`.

    `required_label_cnts` should be obtained from the `VIEW_LABELS` dictionary.

    `results` should be obtained from the deployment_page `get_result_fn()`.

    If `check_subset` is True, only check that the required labels (with the correct count)
    are present in the results, and disregard all the other detected labels that are not
    in the required labels. Else, all detected label counts must be equal to the required
    label counts.
    """
    # sort by label name
    required_label_cnts = sorted(required_label_cnts, key=lambda x: x[0])

    detected_labels: List[str] = [r['name'] for r in results]
    detected_label_cnts = Counter(detected_labels)
    # sort by label name
    detected_label_cnts = sorted(
        detected_label_cnts.items(), key=lambda x: x[0])

    logger.info(f"Required labels: {required_label_cnts}")
    logger.info(f"Detected labels: {detected_label_cnts}")

    if check_subset:
        if set(required_label_cnts).issubset(detected_label_cnts):
            return True
    else:
        if detected_label_cnts == required_label_cnts:
            return True
    return False


<<<<<<< HEAD
def move_for_box(client_feedback: dobot_api_feedback, client: Client, topic: str, qos: int):
    cnt_dict = BOX_VIEW_LABELS
=======
def move_for_box(client_feedback: dobot_api_feedback, client: Client, topic: str, qos: int, client_dashboard: dobot_api_dashboard):
    client_dashboard.SpeedJ(100)
    client_dashboard.AccJ(100)
>>>>>>> 9bb00f25

    # move to origin (top view)
    client_feedback.JointMovJ(
        (0.05), (-38.74), (-118.19), (157.46), (87.44), (0))
    sleep(2)

    # send the labels and current view in JSON format
    client.publish(
        topic, get_labels_message(cnt_dict, "top"), qos)
    sleep(1)

    # move to back side
    client_feedback.JointMovJ(
        (0.54), (-50.16), (-153.78), (114.97), (89.54), (-178))
    # allow time for the dobot arm to move to the position
    sleep(3.5)
    client.publish(
<<<<<<< HEAD
        topic, get_labels_message(cnt_dict, "back"), qos)
    sleep(2)
=======
        topic, '{"labels": ["Rectangle"], "view": "back"}', qos)
    sleep(1)
>>>>>>> 9bb00f25

    # move to right side
    client_feedback.JointMovJ(
        (27.478), (-47.836), (-111.595), (70.479), (89.5876), (-63.62))
    sleep(2.5)
    client.publish(
<<<<<<< HEAD
        topic, get_labels_message(cnt_dict, "right"), qos)
    sleep(2)
=======
        topic, '{"labels": ["circle", "circle"], "view": "right"}', qos)
    sleep(1)
>>>>>>> 9bb00f25

    # move to front side
    client_feedback.JointMovJ(
        (0.56), (-76.07), (-37.9), (25.09), (90.11), (-2.21))
    sleep(2.5)
    client.publish(
<<<<<<< HEAD
        topic, get_labels_message(cnt_dict, "front"), qos)
    sleep(2)
=======
        topic, '{"labels": ["omron-sticker"], "view": "front"}', qos)
    sleep(1)
>>>>>>> 9bb00f25

    # move to left side
    client_feedback.JointMovJ(
        (-24.19), (-59.51), (-79), (49.49), (90.57), (62.96))
    sleep(2)
    client.publish(
<<<<<<< HEAD
        topic, get_labels_message(cnt_dict, "left"), qos)
    sleep(2)
=======
        topic, '{"labels": ["Triangle", "Triangle"], "view": "left"}', qos)
    sleep(1)
>>>>>>> 9bb00f25

    # move back to origin (top view)
    client_feedback.JointMovJ(
        (0.05), (-38.74), (-118.19), (157.46), (87.44), (0))
<<<<<<< HEAD
    sleep(5)
    client.publish(topic, get_labels_message(cnt_dict, "end"), qos)
=======
    sleep(3)
    client.publish(topic, '{"view": "end"}', qos)
>>>>>>> 9bb00f25

    sleep(1)


def move_for_p2_143(client_feedback: dobot_api_feedback, client: Client, topic: str, qos: int, client_dashboard: dobot_api_dashboard):
    cnt_dict = P2_143_VIEW_LABELS

    client_dashboard.SpeedJ(100)
    client_dashboard.AccJ(100)
    cnt_dict = P2_143_VIEW_LABELS

    # origin top
    client_feedback.JointMovJ(
        (0.0523), (-37.6843), (-121.325), (158.5393), (87.4376), (0))
    sleep(1)

    # top checking
    client_feedback.JointMovJ(
        (0.0539), (-50.2704), (-121.7125), (172.513), (87.4359), (0))
    sleep(2)
    client.publish(
        topic, get_labels_message(cnt_dict, "top"), qos)
    sleep(1)

    # Intermediate 1
    client_feedback.JointMovJ(
        (0.0589), (-49.7576), (-127.02), (177.3076), (87.4310), (0))
    sleep(1)

    # Top Right 1
    client_feedback.JointMovJ(
        (21.68), (-54.5190), (-121.4119), (172.052), (65.8095), (-32.8328))
    sleep(2)
    client.publish(
        topic, get_labels_message(cnt_dict, "top right"), qos)
    sleep(1)

    # Right 2
    client_feedback.JointMovJ(
        (19.2584), (-51.7799), (-106.9316), (67.7758), (82.393), (-59.3024))
    sleep(3)
    client.publish(
        topic, get_labels_message(cnt_dict, "right"), qos)
    sleep(1)

    # origin top
    client_feedback.JointMovJ(
        (0.0523), (-37.6843), (-121.325), (158.5393), (87.4376), (0))
    sleep(1)

    # Top Left 1
    client_feedback.JointMovJ(
        (-13.2228), (-40.179), (-95.0444), (50.8133), (58.3560), (70.5871))
    sleep(5)
    client.publish(
        topic, get_labels_message(cnt_dict, "top left"), qos)
    sleep(1)

    # Left 2
    client_feedback.JointMovJ(
        (-16.1938), (-62.0114), (-67.4206), (41.9222), (87.7707), (31.6594))
    sleep(3)
    client.publish(
        topic, get_labels_message(cnt_dict, "left"), qos)
    sleep(1)

    # Intermediate 2
    client_feedback.JointMovJ(
        (-16.1938), (-50.0761), (-64.2679), (26.8342), (87.7707), (31.6594))
    sleep(1)

    # origin top
    client_feedback.JointMovJ(
        (0.0523), (-37.6843), (-121.325), (158.5393), (87.4376), (0))
    sleep(4)
    client.publish(topic, get_labels_message(cnt_dict, "end"), qos)

    sleep(1)


def move_for_p2_140(client_feedback: dobot_api_feedback, client: Client, topic: str, qos: int, client_dashboard: dobot_api_dashboard):
    cnt_dict = P2_140_VIEW_LABELS

    client_dashboard.SpeedJ(100)
    client_dashboard.AccJ(100)
    cnt_dict = P2_140_VIEW_LABELS

    # origin top
    client_feedback.JointMovJ(
        (0.0523), (-37.6843), (-121.325), (158.5393), (87.4376), (0))
    sleep(1)

    # top checking
    client_feedback.JointMovJ(
        (-6.40), (-45.43), (-110.47), (155.51), (94.68), (0))
    sleep(2)
<<<<<<< HEAD
    client.publish(topic, get_labels_message(cnt_dict, "top"), qos)
=======
    client.publish(
        topic, get_labels_message(cnt_dict, "top"), qos)
>>>>>>> 9bb00f25
    sleep(1)

    # Left
    client_feedback.JointMovJ(
        (-22.58), (-40.91), (-106.60), (57.53), (91.66), (99.65))
    sleep(2.5)
<<<<<<< HEAD
    client.publish(topic, get_labels_message(cnt_dict, "left"), qos)
=======
    client.publish(
        topic, get_labels_message(cnt_dict, "left"), qos)
>>>>>>> 9bb00f25
    sleep(1)

    # Back
    client_feedback.JointMovJ(
        (-7.41), (-40.81), (-134.49), (87.11), (89.13), (171.68))
    sleep(3)
<<<<<<< HEAD
    client.publish(topic, get_labels_message(cnt_dict, "back"), qos)
=======
    client.publish(
        topic, get_labels_message(cnt_dict, "back"), qos)
>>>>>>> 9bb00f25
    sleep(1)

    # Right
    client_feedback.JointMovJ(
        (24.33), (-48.59), (-106.76), (65.30), (88.57), (-65.50))
    sleep(5)
<<<<<<< HEAD
    client.publish(topic, get_labels_message(cnt_dict, "right"), qos)
=======
    client.publish(
        topic, get_labels_message(cnt_dict, "right"), qos)
>>>>>>> 9bb00f25
    sleep(1)

    # Front
    client_feedback.JointMovJ(
        (-3.99), (-70.34), (-44.02), (25.39), (88.55), (3.40))
    sleep(3)
<<<<<<< HEAD
    client.publish(topic, get_labels_message(cnt_dict, "front"), qos)
=======
    client.publish(
        topic, get_labels_message(cnt_dict, "front"), qos)
>>>>>>> 9bb00f25
    sleep(1)

    # Intermediate 1
    client_feedback.JointMovJ(
        (-3.44), (-67.53), (-18.14), (-0.77), (89.30), (3.03))
    sleep(1)

    # origin top
    client_feedback.JointMovJ(
        (0.0523), (-37.6843), (-121.325), (158.5393), (87.4376), (0))
    sleep(4)
<<<<<<< HEAD
    client.publish(topic, get_labels_message(cnt_dict, "end"), qos)
=======
    client.publish(
        topic, get_labels_message(cnt_dict, "end"), qos)
>>>>>>> 9bb00f25

    sleep(1)


def move_and_publish_view(client_dashboard: dobot_api_dashboard, client_feedback: dobot_api_feedback,
                          conf: MQTTConfig, task: DobotTask):
    topic = conf.topics.dobot_view
    qos = conf.qos

    client = get_mqtt_client()
    client.connect(conf.broker, port=conf.port)
    client.loop_start()

    # Remove alarm
    client_dashboard.ClearError()
    sleep(0.5)
    # Description The upper function was enabled successfully
    client_dashboard.EnableRobot()
    sleep(0.5)

    if task == DobotTask.Box:
        move_for_box(client_feedback, client, topic, qos, client_dashboard)
    elif task == DobotTask.P2_143:
        move_for_p2_143(client_feedback, client, topic, qos, client_dashboard)
    elif task == DobotTask.P2_140:
        move_for_p2_140(client_feedback, client, topic, qos, client_dashboard)
    else:
        logger.error(f"Wrong task passed in, task received: {task!r}")

    # close them here instead of in the run() function
    client_dashboard.close()
    client_feedback.close()

    client.loop_stop()
    client.disconnect()


def debug_run(conf: MQTTConfig, task: DobotTask):
    """
    A debugging function to test publishing to the topic subscribed by our client
    in the deployment_page.
    """
    def debug_publish():
        cnt_dict = BOX_VIEW_LABELS
        topic = conf.topics.dobot_view
        qos = conf.qos

        client = get_mqtt_client()
        client.connect(conf.broker, port=conf.port)
        client.loop_start()
        sleep(2)

        # send the current view as the payload to our vision inspection app
        client.publish(
            topic, get_labels_message(cnt_dict, 'top'), qos)
        sleep(2)

        client.publish(
            topic, get_labels_message(cnt_dict, 'left'), qos)
        sleep(2)

        client.publish(
            topic, get_labels_message(cnt_dict, 'right'), qos)
        sleep(2)

        client.publish(
            topic, get_labels_message(cnt_dict, "end"), qos)

        client.loop_stop()
        client.disconnect()

    p1 = Thread(target=debug_publish)
    p1.start()


def data_feedback(client_feedback: dobot_api_feedback):
    # The feedback information about port 30003 is displayed
    while True:
        sleep(0.05)
        all = client_feedback.socket_feedback.recv(10240)
        data = all[0:1440]
        a = np.frombuffer(data, dtype=MyType)
        if hex((a['test_value'][0])) == '0x123456789abcdef':
            print('robot_mode', a['robot_mode'])
            print('tool_vector_actual', np.around(
                a['tool_vector_actual'], decimals=4))
            print('q_actual', np.around(a['q_actual'], decimals=4))


def run(conf: MQTTConfig, task: DobotTask = DobotTask.Box):
    # Enable threads on ports 29999 and 30003
    client_dashboard = dobot_api_dashboard('192.168.5.1', 29999)
    client_feedback = dobot_api_feedback('192.168.5.1', 30003)

    p1 = Thread(
        target=move_and_publish_view,
        args=(client_dashboard, client_feedback, conf, task)
    )
    p1.start()

    # Not using all these for our vision inspection app
    # p2 = Thread(target=data_feedback, args=(client_feedback,))
    # p2.daemon = True
    # p2.start()
    # p1.join()
    # client_dashboard.close()
    # client_feedback.close()


if __name__ == '__main__':
    conf = MQTTConfig()
    task = DobotTask.Box
    run(conf, task)<|MERGE_RESOLUTION|>--- conflicted
+++ resolved
@@ -121,14 +121,11 @@
     return False
 
 
-<<<<<<< HEAD
-def move_for_box(client_feedback: dobot_api_feedback, client: Client, topic: str, qos: int):
+def move_for_box(client_feedback: dobot_api_feedback, client: Client, topic: str, qos: int, client_dashboard: dobot_api_dashboard):
     cnt_dict = BOX_VIEW_LABELS
-=======
-def move_for_box(client_feedback: dobot_api_feedback, client: Client, topic: str, qos: int, client_dashboard: dobot_api_dashboard):
+
     client_dashboard.SpeedJ(100)
     client_dashboard.AccJ(100)
->>>>>>> 9bb00f25
 
     # move to origin (top view)
     client_feedback.JointMovJ(
@@ -146,63 +143,38 @@
     # allow time for the dobot arm to move to the position
     sleep(3.5)
     client.publish(
-<<<<<<< HEAD
         topic, get_labels_message(cnt_dict, "back"), qos)
-    sleep(2)
-=======
-        topic, '{"labels": ["Rectangle"], "view": "back"}', qos)
-    sleep(1)
->>>>>>> 9bb00f25
+    sleep(1)
 
     # move to right side
     client_feedback.JointMovJ(
         (27.478), (-47.836), (-111.595), (70.479), (89.5876), (-63.62))
     sleep(2.5)
     client.publish(
-<<<<<<< HEAD
         topic, get_labels_message(cnt_dict, "right"), qos)
-    sleep(2)
-=======
-        topic, '{"labels": ["circle", "circle"], "view": "right"}', qos)
-    sleep(1)
->>>>>>> 9bb00f25
+    sleep(1)
 
     # move to front side
     client_feedback.JointMovJ(
         (0.56), (-76.07), (-37.9), (25.09), (90.11), (-2.21))
     sleep(2.5)
     client.publish(
-<<<<<<< HEAD
         topic, get_labels_message(cnt_dict, "front"), qos)
-    sleep(2)
-=======
-        topic, '{"labels": ["omron-sticker"], "view": "front"}', qos)
-    sleep(1)
->>>>>>> 9bb00f25
+    sleep(1)
 
     # move to left side
     client_feedback.JointMovJ(
         (-24.19), (-59.51), (-79), (49.49), (90.57), (62.96))
     sleep(2)
     client.publish(
-<<<<<<< HEAD
         topic, get_labels_message(cnt_dict, "left"), qos)
-    sleep(2)
-=======
-        topic, '{"labels": ["Triangle", "Triangle"], "view": "left"}', qos)
-    sleep(1)
->>>>>>> 9bb00f25
+    sleep(1)
 
     # move back to origin (top view)
     client_feedback.JointMovJ(
         (0.05), (-38.74), (-118.19), (157.46), (87.44), (0))
-<<<<<<< HEAD
-    sleep(5)
+    sleep(3)
     client.publish(topic, get_labels_message(cnt_dict, "end"), qos)
-=======
-    sleep(3)
-    client.publish(topic, '{"view": "end"}', qos)
->>>>>>> 9bb00f25
 
     sleep(1)
 
@@ -299,60 +271,35 @@
     client_feedback.JointMovJ(
         (-6.40), (-45.43), (-110.47), (155.51), (94.68), (0))
     sleep(2)
-<<<<<<< HEAD
     client.publish(topic, get_labels_message(cnt_dict, "top"), qos)
-=======
-    client.publish(
-        topic, get_labels_message(cnt_dict, "top"), qos)
->>>>>>> 9bb00f25
     sleep(1)
 
     # Left
     client_feedback.JointMovJ(
         (-22.58), (-40.91), (-106.60), (57.53), (91.66), (99.65))
     sleep(2.5)
-<<<<<<< HEAD
     client.publish(topic, get_labels_message(cnt_dict, "left"), qos)
-=======
-    client.publish(
-        topic, get_labels_message(cnt_dict, "left"), qos)
->>>>>>> 9bb00f25
     sleep(1)
 
     # Back
     client_feedback.JointMovJ(
         (-7.41), (-40.81), (-134.49), (87.11), (89.13), (171.68))
     sleep(3)
-<<<<<<< HEAD
     client.publish(topic, get_labels_message(cnt_dict, "back"), qos)
-=======
-    client.publish(
-        topic, get_labels_message(cnt_dict, "back"), qos)
->>>>>>> 9bb00f25
     sleep(1)
 
     # Right
     client_feedback.JointMovJ(
         (24.33), (-48.59), (-106.76), (65.30), (88.57), (-65.50))
     sleep(5)
-<<<<<<< HEAD
     client.publish(topic, get_labels_message(cnt_dict, "right"), qos)
-=======
-    client.publish(
-        topic, get_labels_message(cnt_dict, "right"), qos)
->>>>>>> 9bb00f25
     sleep(1)
 
     # Front
     client_feedback.JointMovJ(
         (-3.99), (-70.34), (-44.02), (25.39), (88.55), (3.40))
     sleep(3)
-<<<<<<< HEAD
     client.publish(topic, get_labels_message(cnt_dict, "front"), qos)
-=======
-    client.publish(
-        topic, get_labels_message(cnt_dict, "front"), qos)
->>>>>>> 9bb00f25
     sleep(1)
 
     # Intermediate 1
@@ -364,12 +311,7 @@
     client_feedback.JointMovJ(
         (0.0523), (-37.6843), (-121.325), (158.5393), (87.4376), (0))
     sleep(4)
-<<<<<<< HEAD
     client.publish(topic, get_labels_message(cnt_dict, "end"), qos)
-=======
-    client.publish(
-        topic, get_labels_message(cnt_dict, "end"), qos)
->>>>>>> 9bb00f25
 
     sleep(1)
 
