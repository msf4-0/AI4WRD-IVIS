{
  "name": "streamlit_labelstudio",
  "version": "0.1.0",
  "private": true,
  "dependencies": {
    "@testing-library/jest-dom": "^5.14",
<<<<<<< HEAD
    "@testing-library/react": "^11.2.7",
    "@testing-library/user-event": "^13.2.1",
    "@types/jest": "^26.0.23",
    "@types/node": "^15.12.2",
=======
    "@testing-library/react": "^12.0.0",
    "@testing-library/user-event": "^13.1.9",

    
    "@types/node": "^16.4.13",

    "@types/jest": "^26.0.24",


>>>>>>> a56e46d5
    "label-studio": "^1.0.0",
    "react-scripts": "^4.0.3",
    "streamlit-component-lib": "^1.2.0",
    "typescript": "^4.3.5"
  },
  "scripts": {
    "start": "react-scripts start",
    "build": "react-scripts build",
    "test": "react-scripts test",
    "eject": "react-scripts eject"
  },
  "eslintConfig": {
    "extends": "react-app"
  },
  "browserslist": {
    "production": [
      ">0.2%",
      "not dead",
      "not op_mini all"
    ],
    "development": [
      "last 1 chrome version",
      "last 1 firefox version",
      "last 1 safari version"
    ]
  },
  "homepage": "."
}<|MERGE_RESOLUTION|>--- conflicted
+++ resolved
@@ -4,22 +4,19 @@
   "private": true,
   "dependencies": {
     "@testing-library/jest-dom": "^5.14",
-<<<<<<< HEAD
-    "@testing-library/react": "^11.2.7",
+
+   
     "@testing-library/user-event": "^13.2.1",
-    "@types/jest": "^26.0.23",
-    "@types/node": "^15.12.2",
-=======
+   
+
     "@testing-library/react": "^12.0.0",
-    "@testing-library/user-event": "^13.1.9",
+
 
     
     "@types/node": "^16.4.13",
 
     "@types/jest": "^26.0.24",
 
-
->>>>>>> a56e46d5
     "label-studio": "^1.0.0",
     "react-scripts": "^4.0.3",
     "streamlit-component-lib": "^1.2.0",
