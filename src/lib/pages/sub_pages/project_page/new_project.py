--- conflicted
+++ resolved
@@ -50,12 +50,6 @@
                    "Semantic Segmentation with Polygons", "Semantic Segmentation with Masks")
 
 
-<<<<<<< HEAD
-# TODO #51 Utilise dataset query from dataset_management
-
-
-=======
->>>>>>> 4265c40f
 chdir_root()  # change to root directory
 
 with st.sidebar.container():
